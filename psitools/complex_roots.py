#!/usr/bin/python

import numpy as np
import scipy as sp
import scipy.optimize as opt

import warnings

<<<<<<< HEAD
=======
def unique_within_tol(a, tol=1e-12):
    b = a.copy()
    b.sort()
    d = np.append(True, np.diff(b))
    return b[d > tol]
>>>>>>> 46626979

class RationalApproximation():
    """Class calculating a rational function approximation
       given a set of samples.

     Use the AAA algorithm for rational approximation
     (Nakatsukasa et al. 2018) to approximate a function f(z) given a set of
     samples F at sample points Z.

    Args:
        domain: Domain for the rational approximation
        tol (optional): Requested tolerance, defaults to 1.0e-13
        clean_tol (optional): Tolerance for removing Froissart doublets. Defaults to 1.0e-10.
    """
    def __init__(self, domain, tol=1.0e-13, clean_tol=1.0e-10):
        self.domain = domain
        self.tol = tol
        self.clean_tol = clean_tol

    def calc_weights_residuals(self):
        """Calculate the weights and residuals"""

        # Elements that have not been included in the fit yet
        mF = np.ma.masked_array(self.F, mask=self.maskF).compressed()
        mZ = np.ma.masked_array(self.Z, mask=self.maskF).compressed()

        # Elements that have been included in the fit
        mf = np.ma.masked_array(self.f, mask=1-self.maskF).compressed()
        mz = np.ma.masked_array(self.z, mask=1-self.maskF).compressed()

        # Construct Cauchy matrix
        m = len(mf)
        mCauchy = np.ndarray((self.M - m, m), dtype=np.complex128)
        for column in range(0, m):
            mCauchy[:, column] = 1/(mZ - mz[column])

        # Construct Loewner matrix A
        SF = np.diag(mF)
        Sf = np.diag(mf)
        A = np.matmul(SF, mCauchy) - np.matmul(mCauchy, Sf)

        # Singular value decomposition
        u, s, vh = np.linalg.svd(A, compute_uv=True)

        # New weights are in vector with lowest singular value
        self.weights = vh.T.conjugate()[:, len(mf)-1]

        # Calculate residuals at remaining points
        N = np.matmul(mCauchy, self.weights*mf)
        D = np.matmul(mCauchy, self.weights)
        self.R = np.abs(mF - N/D)

        # Return maximum residual relative to F
        return np.max(self.R)/np.max(np.abs(self.F))

    def first_step(self):
        """Select first two nodes and calculate weights"""
        # Choose first two points
        self.maskF[0] = 1
        self.maskF[1] = 1

        self.calc_weights_residuals()

    def step(self):
        """Select a new node and calculate weights."""
        try:
            # Mask point with highest residual
            i = np.argmax(self.R)
            # Need i-th element where maskF=0
            counts = np.cumsum(1 - self.maskF)
            i = np.searchsorted(counts, i + 1)
            self.maskF[i] = 1
            residuals = self.calc_weights_residuals()
        except np.linalg.LinAlgError as err:
            warnings.warn("LinAlgError occured in RationalApproximation." +
                          + "calc_weights_residuals: " + str(err))
            # Unset maskF as point was not used
            self.maskF[i] = 0
            # Mask point with second-highest residual
            i = np.argsort(self.R)[-2]
            # Need i-th element where maskF=0
            counts = np.cumsum(1 - self.maskF)
            i = np.searchsorted(counts, i + 1)
            self.maskF[i] = 1

            residuals = self.calc_weights_residuals()

        return residuals

    def calculate(self, F, Z):
        """Calculate rational approximation to given tolerance

        Args:
            F: Function samples
            Z: Sample points
        """

        self.F = F        # Function samples
        self.Z = Z        # Sample points
        self.M = len(F)   # Number of sample points

        self.f = F        # Fitted samples
        self.z = Z        # Points included in fit

        # Nodes that are part of the approximation will be masked out
        self.maskF = np.zeros(self.M)

        # Select the first two nodes
        self.first_step()

        # Add a maximum of nodes that is half the amount of sample points
        # Break if residual norm small enough.
        max_norm = 1.0e10
        for m in range(1, np.int(len(self.F)/2)):
            new_norm = self.step()
            if (new_norm < self.tol):
                break
            max_norm = new_norm

        # Clean up Froissart doublets
        n_cleanup = 0
        while self.cleanup() != 0:
            n_cleanup += 1

    def find_zeros(self, method='arrowhead', secant_improve=True):
        """Find zeros of rational approximation"""

        # Compress to nodes used
        mf = np.ma.masked_array(self.f, mask=1-self.maskF).compressed()
        mz = np.ma.masked_array(self.z, mask=1-self.maskF).compressed()

        if method == 'arrowhead':
            # Construct arrowhead matrix A
            d = np.insert(mz, 0, 0)
            A = np.diag(d)
            A[0, 1:] = self.weights*mf
            A[1:, 0] = np.ones(len(mz))

            B = np.diag(np.insert(np.ones(len(mz)), 0, 0))

            # Generalized eigenvalue problem
            e, v = sp.linalg.eig(A, B)

            # First two will be infinity, ignore
            poly_roots = np.sort(e)[:-2]

        if method == 'polyroots':
            sf = self.weights*mf
            c = np.zeros(np.shape(sf), dtype=np.complex128)

            for i in range(0, len(mf)):
                roots_l = np.concatenate((mz[:i], mz[i+1:]))
                bj = np.polynomial.polynomial.polyfromroots(roots_l)
                c = c + sf[i]*bj

            poly_roots = np.polynomial.polynomial.polyroots(c)

        if secant_improve == True:
            # Do secant iteration to improve roots
            for i in range(0, len(poly_roots)):
                eps = 1.0e-4
                z0 = poly_roots[i]
                z1 = z0*(1 + eps)

                z1 += (eps if z1.real >= 0 else -eps)

                warnings.simplefilter('error', RuntimeWarning)
                try:
                    poly_roots[i] = opt.root_scalar(self.evaluate,
                                                    method='secant',
                                                    x0=z0, x1=z1).root
                except:
                    # If a warning occurs, automatically use the initial root
                    pass
                warnings.simplefilter('default', RuntimeWarning)

            # Different starting roots may end up on the same end root,
            # resulting in multiple equivalent roots. Return only unique roots.
            poly_roots = unique_within_tol(poly_roots)

        return poly_roots


    def find_poles(self):
        """Find poles of rational approximation"""
        mz = np.ma.masked_array(self.z, mask=1-self.maskF).compressed()

        # Construct arrowhead matrix A
        d = np.insert(mz, 0, 0)
        A = np.diag(d)
        A[0, 1:] = self.weights
        A[1:, 0] = np.ones(len(mz))

        B = np.diag(np.insert(np.ones(len(mz)), 0, 0))

        # Generalized eigenvalue problem
        e, v = sp.linalg.eig(A, B)

        # First two will be infinity, ignore
        e = e[2:]

        return e

    def find_poles_in_domain(self):
        """Find poles of rational approximation"""
        mz = np.ma.masked_array(self.z, mask=1-self.maskF).compressed()

        # Construct arrowhead matrix A
        d = np.insert(mz, 0, 0)
        A = np.diag(d)
        A[0, 1:] = self.weights
        A[1:, 0] = np.ones(len(mz))

        B = np.diag(np.insert(np.ones(len(mz)), 0, 0))

        # Generalized eigenvalue problem
        e, v = sp.linalg.eig(A, B)

        # First two will be infinity, ignore
        e = e[2:]

        # Only consider poles inside domain
        sel = np.asarray(self.domain.is_in(e)).nonzero()

        return e[sel]

    def cleanup(self):
        """Attempt to clean up Froissart doublets.
        This is done by calculating the residuals of the poles of the rational
        approximation and removing the nearest node if the residual is smaller
        than a tolerance.
        """

        # Find the poles.
        poles = self.find_poles_in_domain()

        # Square contour around pole.
        L = 1.0e-5
        dz = L*np.exp(-0.25*1j*np.pi + np.arange(4)*0.5*np.pi*1j)

        # Do contour integral around poles
        remove_list = []
        for p in poles:
            z_int = p + dz
            f_int = self.evaluate(z_int)

            c_int = \
              0.5*(z_int[1] - z_int[0])*(f_int[1] + f_int[0]) + \
              0.5*(z_int[2] - z_int[1])*(f_int[2] + f_int[1]) + \
              0.5*(z_int[3] - z_int[2])*(f_int[3] + f_int[2]) + \
              0.5*(z_int[0] - z_int[3])*(f_int[0] + f_int[3])

            if (np.abs(c_int)/np.max(np.abs(self.F)) < self.clean_tol):
                # Remove closest point from interpolation
                mz = np.ma.masked_array(self.z, mask=1-self.maskF).compressed()
                j = np.argmin(np.abs(p - mz))
                # Need j-th element where maskF= 1
                counts = np.cumsum(self.maskF)
                k = np.searchsorted(counts, j + 1)
                remove_list.append(k)

        # Remove points from mask
        for j in remove_list:
            self.maskF[j] = 0

        # Recalculate weights
        self.calc_weights_residuals()

        # Return number of modes removed
        return len(remove_list)

    def evaluate(self, z):
        """Evaluate rational approximation at point(s) z. Can only be done if
        the weights have been calculated.
        """

        # Make sure we can handle scalar and vector input.
        z = np.asarray(z)
        scalar_input = False
        if z.ndim == 0:
            z = z[None]  # Makes z 1D
            scalar_input = True
        else:
            original_shape = np.shape(z)
            z = np.ravel(z)

        ret = 0.0*z

        # Compress to nodes used
        mf = np.ma.masked_array(self.f, mask=1-self.maskF).compressed()
        mz = np.ma.masked_array(self.z, mask=1-self.maskF).compressed()

        # Calculate rational approximation from weights
        for i in range(0, len(z)):
            #d = self.weights/(z[i] - mz)
            #n = d*mf
            #ret[i] = np.sum(n)/np.sum(d)

            d = np.copy(self.weights)
            sel = np.asarray(self.weights != 0).nonzero()
            d[sel] = d[sel]/(z[i] - mz[sel])

            n = d*mf
            ret[i] = np.sum(n)/np.sum(d)

        if scalar_input:
            return np.squeeze(ret)

        return np.reshape(ret, original_shape)

class Circle():
    """Class representing a circular domain.

    Args:
        centre: centre of circle
        radius: radius of circle
    """
    def __init__(self, centre, radius):
        self.c = centre
        self.r = radius

    def generate_sample_points(self, n_sample):
        """Generate n_sample points, distributed randomly over the disc."""
        r = np.random.uniform(0, self.r, n_sample)
        phi = np.random.uniform(0, 2*np.pi, n_sample)
        return r*np.exp(1j*phi) + self.c

    def is_in(self, z):
        """Return True if z is strictly inside the circle, False otherwise"""
        return (np.abs(z - self.c) < self.r)

class Rectangle():
    """Class representing a rectangular domain.

    Args:
        x_range: (min_x, max_x)
        y_range: (min_y, max_y)
    """
    def __init__(self, x_range, y_range):
        self.xmin = x_range[0]
        self.xmax = x_range[1]
        self.ymin = y_range[0]
        self.ymax = y_range[1]

    def generate_random_sample_points(self, n_sample):
        """Generate n_sample points, distributed randomly over rectangle."""
        x = np.random.uniform(self.xmin, self.xmax, n_sample)
        y = np.random.uniform(self.ymin, self.ymax, n_sample)

        return x + 1j*y

    def is_in(self, z):
        """Return True if z is strictly inside the rectangle,
        False otherwise.
        """
        return np.where((np.real(z) > self.xmin) &
                        (np.real(z) < self.xmax) &
                        (np.imag(z) > self.ymin) &
                        (np.imag(z) < self.ymax), True, False)

    def grid_xy(self, N=100):
        """Return a uniform grid of the domain"""
        x = np.linspace(self.xmin, self.xmax, N)
        y = np.linspace(self.ymin, self.ymax, N)

        return x, y


class RootFollower():
    """Class for following the root of a function while slowly varying a
    parameter. Need func(z_start, k_start) = 0.
    """

    def __init__(self, func, z_start, k_start):
        self.func = func
        self.z_start = z_start
        self.k_start = k_start

    def calculate(self, k_want):
        """Calculate the root of func(z, k_want)"""
        k_want = np.atleast_1d(k_want)
        ret = np.zeros((len(k_want)), dtype=np.complex128)

        sel = np.asarray(k_want < self.k_start).nonzero()
        ret[sel] = self._calculate(k_want[sel])

        sel = np.asarray(k_want > self.k_start).nonzero()
        ret[sel] = self._calculate(k_want[sel])

        return ret

    def _calculate(self, k_want):
        # Assume k_want is sorted and all < k_start
        #k_want = np.atleast_1d(k_want)
        ret = np.zeros((len(k_want)), dtype=np.complex128)

        k = self.k_start
        z0 = self.z_start

        # Secant method needs second point.
        # There appears to be a bug in scipy in automatically adding x1 for
        # complex x0.
        eps = 1.0e-4
        z1 = z0*(1 + eps)
        z1 += (eps if z1.real >= 0 else -eps)

        for i in range(0, len(k_want)):
            idx = i
            if (k_want[0] < self.k_start):
                idx = -(i+1)

            kw = k_want[idx]
            k_step = kw - k

            finished = False
            #print('kw = ', kw)
            while (True):
                if (finished is True):
                    break

                print("Current k:", k)
                while (True):
                    print("Trying to find root at k = ", k + k_step, k_step)

                    f = lambda x: self.func(x, k + k_step)
                    z = opt.root_scalar(f, method='secant',
                                        x0=z0, x1=z1,
                                        maxiter=10)

                    if (z.converged is True):
                        if z.root.imag*z0.imag > 0:
                            print("Converged at z = ", z.root)
                            break

                    #z0 = z1
                    #z1 = z.root

                    k_step = k_step/10
                    if (k_step < 1.0e-6):
                        return ret

                k = k + k_step
                k_step = k_step*np.sqrt(2)

                if (k_step > 0):
                    if (k + k_step > kw):
                        k_step = kw - k
                        finished = True
                else:
                    if (k + k_step < kw):
                        k_step = kw - k
                        finished = True

            ret[idx] = z.root

        return ret<|MERGE_RESOLUTION|>--- conflicted
+++ resolved
@@ -6,14 +6,13 @@
 
 import warnings
 
-<<<<<<< HEAD
-=======
+
 def unique_within_tol(a, tol=1e-12):
     b = a.copy()
     b.sort()
     d = np.append(True, np.diff(b))
     return b[d > tol]
->>>>>>> 46626979
+
 
 class RationalApproximation():
     """Class calculating a rational function approximation
